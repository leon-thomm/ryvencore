--- conflicted
+++ resolved
@@ -172,10 +172,6 @@
         n1.update()
 
         self.assertEqual(n1.outputs[1].val.payload, 'Hello, World!')
-<<<<<<< HEAD
-        self.assertEqual(n2.data.payload, 'Hello, World!')
-        self.assertEqual(n3.data, None)
-=======
         self.assertEqual(n2.val.payload, 'Hello, World!')
         self.assertEqual(n3.val, None)
 
@@ -264,7 +260,6 @@
         n2_1.update()
         self.assertEqual(n2_2.x, 42)
 
->>>>>>> b5dbe101
 
 if __name__ == '__main__':
     unittest.main()